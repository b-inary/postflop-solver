--- conflicted
+++ resolved
@@ -3204,7 +3204,6 @@
     }
 
     #[test]
-<<<<<<< HEAD
     fn remove_lines() {
         use crate::bet_size::BetSizeCandidates;
         let card_config = CardConfig {
@@ -3281,28 +3280,12 @@
                 BetSizeCandidates::try_from(("50%", "")).unwrap(),
                 Default::default(),
             ],
-=======
-    fn isomorphism_monotone() {
-        let oop_range = "88+,A8s+,A5s-A2s:0.5,AJo+,ATo:0.75,K9s+,KQo,KJo:0.75,KTo:0.25,Q9s+,QJo:0.5,J8s+,JTo:0.25,T8s+,T7s:0.45,97s+,96s:0.45,87s,86s:0.75,85s:0.45,75s+:0.75,74s:0.45,65s:0.75,64s:0.5,63s:0.45,54s:0.75,53s:0.5,52s:0.45,43s:0.5,42s:0.45,32s:0.45";
-        let ip_range = "AA:0.25,99-22,AJs-A2s,AQo-A8o,K2s+,K9o+,Q2s+,Q9o+,J6s+,J9o+,T6s+,T9o,96s+,95s:0.5,98o,86s+,85s:0.5,75s+,74s:0.5,64s+,63s:0.5,54s,53s:0.5,43s";
-
-        let card_config = CardConfig {
-            range: [oop_range.parse().unwrap(), ip_range.parse().unwrap()],
-            flop: flop_from_str("QhJh2h").unwrap(),
-            ..Default::default()
-        };
-
-        let tree_config = TreeConfig {
-            starting_pot: 100,
-            effective_stack: 100,
->>>>>>> 8eefab68
             ..Default::default()
         };
 
         let action_tree = ActionTree::new(tree_config).unwrap();
         let mut game = PostFlopGame::with_config(card_config, action_tree).unwrap();
 
-<<<<<<< HEAD
         let lines = vec![
             vec![
                 Action::Check,
@@ -3379,7 +3362,26 @@
         assert!(game.node().children.len() == 2);
 
         solve(&mut game, 10, 0.05, true);
-=======
+    }
+    fn isomorphism_monotone() {
+        let oop_range = "88+,A8s+,A5s-A2s:0.5,AJo+,ATo:0.75,K9s+,KQo,KJo:0.75,KTo:0.25,Q9s+,QJo:0.5,J8s+,JTo:0.25,T8s+,T7s:0.45,97s+,96s:0.45,87s,86s:0.75,85s:0.45,75s+:0.75,74s:0.45,65s:0.75,64s:0.5,63s:0.45,54s:0.75,53s:0.5,52s:0.45,43s:0.5,42s:0.45,32s:0.45";
+        let ip_range = "AA:0.25,99-22,AJs-A2s,AQo-A8o,K2s+,K9o+,Q2s+,Q9o+,J6s+,J9o+,T6s+,T9o,96s+,95s:0.5,98o,86s+,85s:0.5,75s+,74s:0.5,64s+,63s:0.5,54s,53s:0.5,43s";
+
+        let card_config = CardConfig {
+            range: [oop_range.parse().unwrap(), ip_range.parse().unwrap()],
+            flop: flop_from_str("QhJh2h").unwrap(),
+            ..Default::default()
+        };
+
+        let tree_config = TreeConfig {
+            starting_pot: 100,
+            effective_stack: 100,
+            ..Default::default()
+        };
+
+        let action_tree = ActionTree::new(tree_config).unwrap();
+        let mut game = PostFlopGame::with_config(card_config, action_tree).unwrap();
+
         game.allocate_memory(false);
         finalize(&mut game);
 
@@ -3421,7 +3423,6 @@
         check(&[0, 0, 7, 0, 0, 9], Some(3), None);
         check(&[0, 0, 7, 0, 0, 10], Some(3), None);
         check(&[0, 0, 7, 0, 0, 11], Some(3), None);
->>>>>>> 8eefab68
     }
 
     #[test]
